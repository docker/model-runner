command: docker model package
short: |
    Package a GGUF file, Safetensors directory, or existing model into a Docker model OCI artifact.
long: |-
    Package a GGUF file, Safetensors directory, or existing model into a Docker model OCI artifact, with optional licenses. The package is sent to the model-runner, unless --push is specified.
    When packaging a sharded GGUF model, --gguf should point to the first shard. All shard files should be siblings and should include the index in the file name (e.g. model-00001-of-00015.gguf).
    When packaging a Safetensors model, --safetensors-dir should point to a directory containing .safetensors files and config files (*.json, merges.txt). All files will be auto-discovered and config files will be packaged into a tar archive.
    When packaging from an existing model using --from, you can modify properties like context size to create a variant of the original model.
usage: docker model package (--gguf <path> | --safetensors-dir <path> | --from <model>) [--license <path>...] [--context-size <tokens>] [--push] MODEL
pname: docker model
plink: docker_model.yaml
options:
    - option: chat-template
      value_type: string
      description: absolute path to chat template file (must be Jinja format)
      deprecated: false
      hidden: false
      experimental: false
      experimentalcli: false
      kubernetes: false
      swarm: false
    - option: context-size
      value_type: uint64
      default_value: "0"
      description: context size in tokens
      deprecated: false
      hidden: false
      experimental: false
      experimentalcli: false
      kubernetes: false
      swarm: false
<<<<<<< HEAD
    - option: from
      value_type: string
      description: reference to an existing model to repackage
=======
    - option: dir-tar
      value_type: stringArray
      default_value: '[]'
      description: |
        relative path to directory to package as tar (can be specified multiple times)
>>>>>>> 1f7eb6d3
      deprecated: false
      hidden: false
      experimental: false
      experimentalcli: false
      kubernetes: false
      swarm: false
    - option: gguf
      value_type: string
      description: absolute path to gguf file
      deprecated: false
      hidden: false
      experimental: false
      experimentalcli: false
      kubernetes: false
      swarm: false
    - option: license
      shorthand: l
      value_type: stringArray
      default_value: '[]'
      description: absolute path to a license file
      deprecated: false
      hidden: false
      experimental: false
      experimentalcli: false
      kubernetes: false
      swarm: false
    - option: push
      value_type: bool
      default_value: "false"
      description: |
        push to registry (if not set, the model is loaded into the Model Runner content store)
      deprecated: false
      hidden: false
      experimental: false
      experimentalcli: false
      kubernetes: false
      swarm: false
    - option: safetensors-dir
      value_type: string
      description: absolute path to directory containing safetensors files and config
      deprecated: false
      hidden: false
      experimental: false
      experimentalcli: false
      kubernetes: false
      swarm: false
deprecated: false
hidden: false
experimental: false
experimentalcli: false
kubernetes: false
swarm: false
<|MERGE_RESOLUTION|>--- conflicted
+++ resolved
@@ -1,12 +1,11 @@
 command: docker model package
 short: |
-    Package a GGUF file, Safetensors directory, or existing model into a Docker model OCI artifact.
+    Package a GGUF file or Safetensors directory into a Docker model OCI artifact.
 long: |-
-    Package a GGUF file, Safetensors directory, or existing model into a Docker model OCI artifact, with optional licenses. The package is sent to the model-runner, unless --push is specified.
+    Package a GGUF file or Safetensors directory into a Docker model OCI artifact, with optional licenses. The package is sent to the model-runner, unless --push is specified.
     When packaging a sharded GGUF model, --gguf should point to the first shard. All shard files should be siblings and should include the index in the file name (e.g. model-00001-of-00015.gguf).
     When packaging a Safetensors model, --safetensors-dir should point to a directory containing .safetensors files and config files (*.json, merges.txt). All files will be auto-discovered and config files will be packaged into a tar archive.
-    When packaging from an existing model using --from, you can modify properties like context size to create a variant of the original model.
-usage: docker model package (--gguf <path> | --safetensors-dir <path> | --from <model>) [--license <path>...] [--context-size <tokens>] [--push] MODEL
+usage: docker model package (--gguf <path> | --safetensors-dir <path>) [--license <path>...] [--context-size <tokens>] [--push] MODEL
 pname: docker model
 plink: docker_model.yaml
 options:
@@ -29,17 +28,11 @@
       experimentalcli: false
       kubernetes: false
       swarm: false
-<<<<<<< HEAD
-    - option: from
-      value_type: string
-      description: reference to an existing model to repackage
-=======
     - option: dir-tar
       value_type: stringArray
       default_value: '[]'
       description: |
         relative path to directory to package as tar (can be specified multiple times)
->>>>>>> 1f7eb6d3
       deprecated: false
       hidden: false
       experimental: false
