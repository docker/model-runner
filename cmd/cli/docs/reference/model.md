# docker model

<!---MARKER_GEN_START-->
Docker Model Runner

### Subcommands

<<<<<<< HEAD
| Name                                            | Description                                                                                     |
|:------------------------------------------------|:------------------------------------------------------------------------------------------------|
| [`configure`](model_configure.md)               | Configure runtime options for a model                                                           |
| [`df`](model_df.md)                             | Show Docker Model Runner disk usage                                                             |
| [`inspect`](model_inspect.md)                   | Display detailed information on one model                                                       |
| [`install-runner`](model_install-runner.md)     | Install Docker Model Runner (Docker Engine only)                                                |
| [`list`](model_list.md)                         | List the models pulled to your local environment                                                |
| [`logs`](model_logs.md)                         | Fetch the Docker Model Runner logs                                                              |
| [`package`](model_package.md)                   | Package a GGUF file, Safetensors directory, or existing model into a Docker model OCI artifact. |
| [`ps`](model_ps.md)                             | List running models                                                                             |
| [`pull`](model_pull.md)                         | Pull a model from Docker Hub or HuggingFace to your local environment                           |
| [`push`](model_push.md)                         | Push a model to Docker Hub                                                                      |
| [`reinstall-runner`](model_reinstall-runner.md) | Reinstall Docker Model Runner (Docker Engine only)                                              |
| [`requests`](model_requests.md)                 | Fetch requests+responses from Docker Model Runner                                               |
| [`restart-runner`](model_restart-runner.md)     | Restart Docker Model Runner (Docker Engine only)                                                |
| [`rm`](model_rm.md)                             | Remove local models downloaded from Docker Hub                                                  |
| [`run`](model_run.md)                           | Run a model and interact with it using a submitted prompt or chat mode                          |
| [`start-runner`](model_start-runner.md)         | Start Docker Model Runner (Docker Engine only)                                                  |
| [`status`](model_status.md)                     | Check if the Docker Model Runner is running                                                     |
| [`stop-runner`](model_stop-runner.md)           | Stop Docker Model Runner (Docker Engine only)                                                   |
| [`tag`](model_tag.md)                           | Tag a model                                                                                     |
| [`uninstall-runner`](model_uninstall-runner.md) | Uninstall Docker Model Runner (Docker Engine only)                                              |
| [`unload`](model_unload.md)                     | Unload running models                                                                           |
| [`version`](model_version.md)                   | Show the Docker Model Runner version                                                            |
=======
| Name                                            | Description                                                                    |
|:------------------------------------------------|:-------------------------------------------------------------------------------|
| [`df`](model_df.md)                             | Show Docker Model Runner disk usage                                            |
| [`inspect`](model_inspect.md)                   | Display detailed information on one model                                      |
| [`install-runner`](model_install-runner.md)     | Install Docker Model Runner (Docker Engine only)                               |
| [`list`](model_list.md)                         | List the models pulled to your local environment                               |
| [`logs`](model_logs.md)                         | Fetch the Docker Model Runner logs                                             |
| [`package`](model_package.md)                   | Package a GGUF file or Safetensors directory into a Docker model OCI artifact. |
| [`ps`](model_ps.md)                             | List running models                                                            |
| [`pull`](model_pull.md)                         | Pull a model from Docker Hub or HuggingFace to your local environment          |
| [`push`](model_push.md)                         | Push a model to Docker Hub                                                     |
| [`reinstall-runner`](model_reinstall-runner.md) | Reinstall Docker Model Runner (Docker Engine only)                             |
| [`requests`](model_requests.md)                 | Fetch requests+responses from Docker Model Runner                              |
| [`restart-runner`](model_restart-runner.md)     | Restart Docker Model Runner (Docker Engine only)                               |
| [`rm`](model_rm.md)                             | Remove local models downloaded from Docker Hub                                 |
| [`run`](model_run.md)                           | Run a model and interact with it using a submitted prompt or chat mode         |
| [`start-runner`](model_start-runner.md)         | Start Docker Model Runner (Docker Engine only)                                 |
| [`status`](model_status.md)                     | Check if the Docker Model Runner is running                                    |
| [`stop-runner`](model_stop-runner.md)           | Stop Docker Model Runner (Docker Engine only)                                  |
| [`tag`](model_tag.md)                           | Tag a model                                                                    |
| [`uninstall-runner`](model_uninstall-runner.md) | Uninstall Docker Model Runner (Docker Engine only)                             |
| [`unload`](model_unload.md)                     | Unload running models                                                          |
| [`version`](model_version.md)                   | Show the Docker Model Runner version                                           |
>>>>>>> 1f7eb6d3



<!---MARKER_GEN_END-->

## Description

Use Docker Model Runner to run and interact with AI models directly from the command line.
For more information, see the [documentation](https://docs.docker.com/ai/model-runner/)<|MERGE_RESOLUTION|>--- conflicted
+++ resolved
@@ -5,32 +5,6 @@
 
 ### Subcommands
 
-<<<<<<< HEAD
-| Name                                            | Description                                                                                     |
-|:------------------------------------------------|:------------------------------------------------------------------------------------------------|
-| [`configure`](model_configure.md)               | Configure runtime options for a model                                                           |
-| [`df`](model_df.md)                             | Show Docker Model Runner disk usage                                                             |
-| [`inspect`](model_inspect.md)                   | Display detailed information on one model                                                       |
-| [`install-runner`](model_install-runner.md)     | Install Docker Model Runner (Docker Engine only)                                                |
-| [`list`](model_list.md)                         | List the models pulled to your local environment                                                |
-| [`logs`](model_logs.md)                         | Fetch the Docker Model Runner logs                                                              |
-| [`package`](model_package.md)                   | Package a GGUF file, Safetensors directory, or existing model into a Docker model OCI artifact. |
-| [`ps`](model_ps.md)                             | List running models                                                                             |
-| [`pull`](model_pull.md)                         | Pull a model from Docker Hub or HuggingFace to your local environment                           |
-| [`push`](model_push.md)                         | Push a model to Docker Hub                                                                      |
-| [`reinstall-runner`](model_reinstall-runner.md) | Reinstall Docker Model Runner (Docker Engine only)                                              |
-| [`requests`](model_requests.md)                 | Fetch requests+responses from Docker Model Runner                                               |
-| [`restart-runner`](model_restart-runner.md)     | Restart Docker Model Runner (Docker Engine only)                                                |
-| [`rm`](model_rm.md)                             | Remove local models downloaded from Docker Hub                                                  |
-| [`run`](model_run.md)                           | Run a model and interact with it using a submitted prompt or chat mode                          |
-| [`start-runner`](model_start-runner.md)         | Start Docker Model Runner (Docker Engine only)                                                  |
-| [`status`](model_status.md)                     | Check if the Docker Model Runner is running                                                     |
-| [`stop-runner`](model_stop-runner.md)           | Stop Docker Model Runner (Docker Engine only)                                                   |
-| [`tag`](model_tag.md)                           | Tag a model                                                                                     |
-| [`uninstall-runner`](model_uninstall-runner.md) | Uninstall Docker Model Runner (Docker Engine only)                                              |
-| [`unload`](model_unload.md)                     | Unload running models                                                                           |
-| [`version`](model_version.md)                   | Show the Docker Model Runner version                                                            |
-=======
 | Name                                            | Description                                                                    |
 |:------------------------------------------------|:-------------------------------------------------------------------------------|
 | [`df`](model_df.md)                             | Show Docker Model Runner disk usage                                            |
@@ -54,7 +28,6 @@
 | [`uninstall-runner`](model_uninstall-runner.md) | Uninstall Docker Model Runner (Docker Engine only)                             |
 | [`unload`](model_unload.md)                     | Unload running models                                                          |
 | [`version`](model_version.md)                   | Show the Docker Model Runner version                                           |
->>>>>>> 1f7eb6d3
 
 
 
