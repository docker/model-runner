--- conflicted
+++ resolved
@@ -413,13 +413,7 @@
 	}
 	if tag != "" {
 		var err error
-<<<<<<< HEAD
-		// Normalize the tag to add default namespace (ai/) and tag (:latest) if missing
-		normalizedTag := models.NormalizeModelName(tag)
-		target.tag, err = name.NewTag(normalizedTag, registry.GetDefaultRegistryOptions()...)
-=======
 		target.tag, err = name.NewTag(tag)
->>>>>>> 7a6a091b
 		if err != nil {
 			return nil, fmt.Errorf("invalid tag: %w", err)
 		}
