--- conflicted
+++ resolved
@@ -15,10 +15,10 @@
 	"runtime"
 	"strings"
 
+	"github.com/docker/model-distribution/types"
 	v1 "github.com/google/go-containerregistry/pkg/v1"
 	parser "github.com/gpustack/gguf-parser-go"
 
-	"github.com/docker/model-distribution/types"
 	"github.com/docker/model-runner/pkg/diskusage"
 	"github.com/docker/model-runner/pkg/inference"
 	"github.com/docker/model-runner/pkg/inference/config"
@@ -225,19 +225,6 @@
 	return size, nil
 }
 
-<<<<<<< HEAD
-func (l *llamaCpp) GetRequiredMemoryForModel(model string, config *inference.BackendConfiguration) (*inference.RequiredMemory, error) {
-	bundle, err := l.modelManager.GetBundle(model)
-	if err != nil {
-		return nil, fmt.Errorf("getting model(%s): %w", model, err)
-	}
-
-	mdlGGUF, err := parser.ParseGGUFFile(bundle.GGUFPath())
-	if err != nil {
-		l.log.Warnf("Failed to parse gguf(%s): %s", bundle.GGUFPath(), err)
-		return nil, inference.ErrGGUFParse
-	}
-=======
 func (l *llamaCpp) GetRequiredMemoryForModel(ctx context.Context, model string, config *inference.BackendConfiguration) (*inference.RequiredMemory, error) {
 	var mdlGguf *parser.GGUFFile
 	var mdlConfig types.Config
@@ -256,13 +243,12 @@
 			return nil, &inference.ErrGGUFParse{Err: err}
 		}
 	}
->>>>>>> d8ed3744
-
-	contextSize := GetContextSize(bundle.RuntimeConfig(), config)
+
+	contextSize := GetContextSize(mdlConfig, config)
 
 	ngl := uint64(0)
 	if l.gpuSupported {
-		if runtime.GOOS == "windows" && runtime.GOARCH == "arm64" && strings.TrimSpace(mdlGGUF.Metadata().FileType.String()) != "Q4_0" {
+		if runtime.GOOS == "windows" && runtime.GOARCH == "arm64" && mdlConfig.Quantization != "Q4_0" {
 			ngl = 0 // only Q4_0 models can be accelerated on Adreno
 		}
 		ngl = 100
@@ -271,7 +257,7 @@
 	// TODO(p1-0tr): for now assume we are running on GPU (single one) - Devices[1];
 	// sum up weights + kv cache + context for an estimate of total GPU memory needed
 	// while running inference with the given model
-	estimate := mdlGGUF.EstimateLLaMACppRun(parser.WithLLaMACppContextSize(int32(contextSize)),
+	estimate := mdlGguf.EstimateLLaMACppRun(parser.WithLLaMACppContextSize(int32(contextSize)),
 		// TODO(p1-0tr): add logic for resolving other param values, instead of hardcoding them
 		parser.WithLLaMACppLogicalBatchSize(2048),
 		parser.WithLLaMACppOffloadLayers(ngl))
@@ -294,23 +280,15 @@
 }
 
 func (l *llamaCpp) parseLocalModel(model string) (*parser.GGUFFile, types.Config, error) {
-	mdl, err := l.modelManager.GetModel(model)
+	bundle, err := l.modelManager.GetBundle(model)
 	if err != nil {
 		return nil, types.Config{}, fmt.Errorf("getting model(%s): %w", model, err)
 	}
-	mdlPath, err := mdl.GGUFPath()
-	if err != nil {
-		return nil, types.Config{}, fmt.Errorf("getting gguf path for model(%s): %w", model, err)
-	}
-	mdlGguf, err := parser.ParseGGUFFile(mdlPath)
-	if err != nil {
-		return nil, types.Config{}, fmt.Errorf("parsing gguf(%s): %w", mdlPath, err)
-	}
-	mdlConfig, err := mdl.Config()
-	if err != nil {
-		return nil, types.Config{}, fmt.Errorf("accessing model(%s) config: %w", model, err)
-	}
-	return mdlGguf, mdlConfig, nil
+	modelGGUF, err := parser.ParseGGUFFile(bundle.GGUFPath())
+	if err != nil {
+		return nil, types.Config{}, fmt.Errorf("parsing gguf(%s): %w", bundle.GGUFPath(), err)
+	}
+	return modelGGUF, bundle.RuntimeConfig(), nil
 }
 
 func (l *llamaCpp) parseRemoteModel(ctx context.Context, model string) (*parser.GGUFFile, types.Config, error) {
