--- conflicted
+++ resolved
@@ -70,17 +70,11 @@
 // Install implements inference.Backend.Install.
 func (l *llamaCpp) Install(ctx context.Context, httpClient *http.Client) error {
 	l.updatedLlamaCpp = false
-<<<<<<< HEAD
-	if (runtime.GOOS == "darwin" && runtime.GOARCH == "amd64") || (runtime.GOOS == "windows" && runtime.GOARCH == "arm64") {
-=======
-
-	// We don't currently support this backend on Windows or Linux. We'll likely
+
+	// We don't currently support this backend on Windows. We'll likely
 	// never support it on Intel Macs.
-	if runtime.GOOS == "linux" {
-		return errors.New("not implemented")
-	} else if (runtime.GOOS == "darwin" && runtime.GOARCH == "amd64") ||
+	if (runtime.GOOS == "darwin" && runtime.GOARCH == "amd64") ||
 		(runtime.GOOS == "windows" && !(runtime.GOARCH == "amd64" || runtime.GOARCH == "arm64")) {
->>>>>>> 42397917
 		return errors.New("platform not supported")
 	}
 
@@ -96,8 +90,6 @@
 	// Even if docker/docker-model-backend-llamacpp:latest has been downloaded before, we still require its
 	// digest to be equal to the one on Docker Hub.
 	llamaCppPath := filepath.Join(l.updatedServerStoragePath, llamaServerBin)
-	l.log.Infof("llamaCppPath: %s", llamaCppPath)
-	l.log.Infof("vendoredServerStoragePath: %s", l.vendoredServerStoragePath)
 	if err := l.ensureLatestLlamaCpp(ctx, l.log, httpClient, llamaCppPath, l.vendoredServerStoragePath); err != nil {
 		l.log.Infof("failed to ensure latest llama.cpp: %v\n", err)
 		if !errors.Is(err, errLlamaCppUpToDate) {
