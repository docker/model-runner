package ollama

import (
	"context"
	"encoding/json"
	"fmt"
	"net/http"
	"strings"
	"time"

	"github.com/docker/model-runner/pkg/inference/models"
	"github.com/docker/model-runner/pkg/inference/scheduling"
	"github.com/docker/model-runner/pkg/internal/utils"
	"github.com/docker/model-runner/pkg/logging"
	"github.com/docker/model-runner/pkg/middleware"
)

const (
	// Ollama API prefix
	APIPrefix = "/api"
)

// Handler implements the Ollama API compatibility layer
type Handler struct {
	log          logging.Logger
	router       *http.ServeMux
	httpHandler  http.Handler
	modelManager *models.Manager
	scheduler    *scheduling.Scheduler
}

// NewHandler creates a new Ollama API handler
func NewHandler(log logging.Logger, modelManager *models.Manager, scheduler *scheduling.Scheduler, allowedOrigins []string) *Handler {
	h := &Handler{
		log:          log,
		router:       http.NewServeMux(),
		modelManager: modelManager,
		scheduler:    scheduler,
	}

	// Register routes
	for route, handler := range h.routeHandlers() {
		h.router.HandleFunc(route, handler)
	}

	// Apply CORS middleware
	h.httpHandler = middleware.CorsMiddleware(allowedOrigins, h.router)

	return h
}

// ServeHTTP implements the http.Handler interface
func (h *Handler) ServeHTTP(w http.ResponseWriter, r *http.Request) {
	safeMethod := utils.SanitizeForLog(r.Method, -1)
	safePath := utils.SanitizeForLog(r.URL.Path, -1)
	h.log.Infof("Ollama API request: %s %s", safeMethod, safePath)
	h.httpHandler.ServeHTTP(w, r)
}

// routeHandlers returns the mapping of routes to their handlers
func (h *Handler) routeHandlers() map[string]http.HandlerFunc {
	return map[string]http.HandlerFunc{
		"GET " + APIPrefix + "/version":   h.handleVersion,
		"GET " + APIPrefix + "/tags":      h.handleListModels,
		"GET " + APIPrefix + "/ps":        h.handlePS,
		"POST " + APIPrefix + "/show":     h.handleShowModel,
		"POST " + APIPrefix + "/chat":     h.handleChat,
		"POST " + APIPrefix + "/generate": h.handleGenerate,
		"POST " + APIPrefix + "/pull":     h.handlePull,
		"DELETE " + APIPrefix + "/delete": h.handleDelete,
	}
}

// ListResponse is the response for /api/tags
type ListResponse struct {
	Models []ModelResponse `json:"models"`
}

// ModelResponse represents a single model in the list
type ModelResponse struct {
	Name       string       `json:"name"`
	ModifiedAt time.Time    `json:"modified_at"`
	Size       int64        `json:"size"`
	Digest     string       `json:"digest"`
	Details    ModelDetails `json:"details"`
}

// ModelDetails contains model metadata
type ModelDetails struct {
	Format            string   `json:"format"`
	Family            string   `json:"family"`
	Families          []string `json:"families"`
	ParameterSize     string   `json:"parameter_size"`
	QuantizationLevel string   `json:"quantization_level"`
}

// ShowRequest is the request for /api/show
type ShowRequest struct {
	Name    string `json:"name"`  // Ollama uses 'name' field
	Model   string `json:"model"` // Also accept 'model' for compatibility
	Verbose bool   `json:"verbose,omitempty"`
}

// ShowResponse is the response for /api/show
type ShowResponse struct {
	License    string       `json:"license,omitempty"`
	Modelfile  string       `json:"modelfile,omitempty"`
	Parameters string       `json:"parameters,omitempty"`
	Template   string       `json:"template,omitempty"`
	Details    ModelDetails `json:"details,omitempty"`
}

// ChatRequest is the request for /api/chat
type ChatRequest struct {
	Name      string                 `json:"name"`  // Ollama uses 'name' field
	Model     string                 `json:"model"` // Also accept 'model' for compatibility
	Messages  []Message              `json:"messages"`
	Stream    *bool                  `json:"stream,omitempty"`
	KeepAlive string                 `json:"keep_alive,omitempty"` // Duration like "5m" or "0s" to unload immediately
	Options   map[string]interface{} `json:"options,omitempty"`
}

// Message represents a chat message
type Message struct {
	Role    string `json:"role"`
	Content string `json:"content"`
}

// ChatResponse is the response for /api/chat
type ChatResponse struct {
	Model     string    `json:"model"`
	CreatedAt time.Time `json:"created_at"`
	Message   Message   `json:"message,omitempty"`
	Done      bool      `json:"done"`
}

// GenerateRequest is the request for /api/generate
type GenerateRequest struct {
	Name      string                 `json:"name"`  // Ollama uses 'name' field
	Model     string                 `json:"model"` // Also accept 'model' for compatibility
	Prompt    string                 `json:"prompt"`
	Stream    *bool                  `json:"stream,omitempty"`
	KeepAlive string                 `json:"keep_alive,omitempty"` // Duration like "5m" or "0s" to unload immediately
	Options   map[string]interface{} `json:"options,omitempty"`
}

// GenerateResponse is the response for /api/generate
type GenerateResponse struct {
	Model     string    `json:"model"`
	CreatedAt time.Time `json:"created_at"`
	Response  string    `json:"response,omitempty"`
	Done      bool      `json:"done"`
}

// DeleteRequest is the request for DELETE /api/delete
type DeleteRequest struct {
	Name  string `json:"name"`  // Ollama uses 'name' field
	Model string `json:"model"` // Also accept 'model' for compatibility
}

// PullRequest is the request for POST /api/pull
type PullRequest struct {
	Name     string `json:"name"`  // Ollama uses 'name' field
	Model    string `json:"model"` // Also accept 'model' for compatibility
	Insecure bool   `json:"insecure,omitempty"`
	Stream   *bool  `json:"stream,omitempty"`
}

// progressMessage represents the internal progress format from distribution client
type progressMessage struct {
	Type    string        `json:"type"`
	Message string        `json:"message"`
	Total   uint64        `json:"total"`
	Pulled  uint64        `json:"pulled"`
	Layer   progressLayer `json:"layer"`
}

// progressLayer represents layer information in progress messages
type progressLayer struct {
	ID      string `json:"id"`
	Size    uint64 `json:"size"`
	Current uint64 `json:"current"`
}

// ollamaPullStatus represents the Ollama pull status response format
type ollamaPullStatus struct {
	Status    string `json:"status,omitempty"`
	Digest    string `json:"digest,omitempty"`
	Total     uint64 `json:"total,omitempty"`
	Completed uint64 `json:"completed,omitempty"`
	Error     string `json:"error,omitempty"`
}

// ollamaProgressWriter wraps an http.ResponseWriter and translates
// internal progress format to ollama-compatible format
type ollamaProgressWriter struct {
	writer      http.ResponseWriter
	log         logging.Logger
	headersSent bool
}

func (w *ollamaProgressWriter) Header() http.Header {
	return w.writer.Header()
}

func (w *ollamaProgressWriter) Write(p []byte) (n int, err error) {
	// Ensure headers are sent with correct content type
	if !w.headersSent {
		w.writer.Header().Set("Content-Type", "application/x-ndjson")
		w.writer.WriteHeader(http.StatusOK)
		w.headersSent = true
	}

	// Try to parse as progress message
	var msg progressMessage
	if parseErr := json.Unmarshal(p, &msg); parseErr != nil {
		// If not JSON or doesn't match format, pass through
		return w.writer.Write(p)
	}

	// Convert to ollama format using typed struct
	var ollamaMsg ollamaPullStatus

	switch msg.Type {
	case "progress":
		// Ollama progress format for layer download
		ollamaMsg.Status = "pulling manifest"
		if msg.Layer.ID != "" {
			// Shorten digest for display (ollama uses short form)
			digest := msg.Layer.ID
			const sha256Prefix = "sha256:"
			const shortDigestLength = 12
			if len(digest) >= len(sha256Prefix)+shortDigestLength && strings.HasPrefix(digest, sha256Prefix) {
				digest = digest[len(sha256Prefix) : len(sha256Prefix)+shortDigestLength]
			}
			ollamaMsg.Status = fmt.Sprintf("pulling %s", digest)
			ollamaMsg.Digest = msg.Layer.ID
		}
		ollamaMsg.Total = msg.Layer.Size
		ollamaMsg.Completed = msg.Layer.Current

	case "success":
		ollamaMsg.Status = "success"

	case "error":
		ollamaMsg.Error = msg.Message

	case "warning":
		// Pass warnings through with a status field
		ollamaMsg.Status = msg.Message

	default:
		// Unknown message type - pass through original payload
		if msg.Type == "" {
			// Empty type, pass through
			return w.writer.Write(p)
		}
		// Unrecognized type, pass through to avoid losing information
		w.log.Warnf("Unknown progress message type: %s", msg.Type)
		return w.writer.Write(p)
	}

	// Marshal and write ollama format
	data, err := json.Marshal(ollamaMsg)
	if err != nil {
		w.log.Warnf("Failed to marshal ollama progress: %v", err)
		return w.writer.Write(p)
	}

	// Write with newline
	data = append(data, '\n')
	n, err = w.writer.Write(data)

	// Flush after each write for real-time progress
	w.Flush()

	return n, err
}

func (w *ollamaProgressWriter) WriteHeader(statusCode int) {
	if !w.headersSent {
		w.writer.WriteHeader(statusCode)
		w.headersSent = true
	}
}

func (w *ollamaProgressWriter) Flush() {
	if flusher, ok := w.writer.(http.Flusher); ok {
		flusher.Flush()
	}
}

// OpenAI API response types for type-safe parsing

// openAIChatResponse represents the OpenAI chat completion response
type openAIChatResponse struct {
	Choices []struct {
		Message struct {
			Content string `json:"content"`
		} `json:"message"`
	} `json:"choices"`
}

// openAICompletionResponse represents the OpenAI text completion response
type openAICompletionResponse struct {
	Choices []struct {
		Text string `json:"text"`
	} `json:"choices"`
}

// openAIChatStreamChunk represents a chunk from OpenAI chat completion stream
type openAIChatStreamChunk struct {
	Choices []struct {
		Delta struct {
			Content string `json:"content"`
		} `json:"delta"`
	} `json:"choices"`
}

// openAICompletionStreamChunk represents a chunk from OpenAI text completion stream
type openAICompletionStreamChunk struct {
	Choices []struct {
		Text string `json:"text"`
	} `json:"choices"`
}

// openAIErrorResponse represents the OpenAI error response format
type openAIErrorResponse struct {
	Error struct {
		Message string      `json:"message"`
		Type    string      `json:"type"`
		Code    interface{} `json:"code"` // Can be int, string, or null
	} `json:"error"`
}

// handleVersion handles GET /api/version
func (h *Handler) handleVersion(w http.ResponseWriter, r *http.Request) {
	response := map[string]string{
		"version": "0.1.0",
	}

	w.Header().Set("Content-Type", "application/json")
	if err := json.NewEncoder(w).Encode(response); err != nil {
		h.log.Errorf("Failed to encode response: %v", err)
	}
}

// handleListModels handles GET /api/tags
func (h *Handler) handleListModels(w http.ResponseWriter, r *http.Request) {
	// Get models from the model manager
	modelsList, err := h.modelManager.GetModels()
	if err != nil {
		h.log.Errorf("Failed to list models: %v", err)
		http.Error(w, "Failed to list models", http.StatusInternalServerError)
		return
	}

	// Convert to Ollama format
	response := ListResponse{
		Models: make([]ModelResponse, 0, len(modelsList)),
	}

	for _, model := range modelsList {
		// Extract details from the model
		details := ModelDetails{
			Format:            "gguf", // Default to gguf for now
			Family:            model.Config.Architecture,
			Families:          []string{model.Config.Architecture},
			ParameterSize:     model.Config.Parameters,
			QuantizationLevel: model.Config.Quantization,
		}

		// Get the first tag as the name, or use ID if no tags
		name := model.ID
		if len(model.Tags) > 0 {
			name = model.Tags[0]
		}

		// Parse size from config string to int64
		size := int64(0)
		// TODO: Parse size from model.Config.Size if needed

		response.Models = append(response.Models, ModelResponse{
			Name:       name,
			ModifiedAt: time.Unix(model.Created, 0),
			Size:       size,
			Digest:     model.ID,
			Details:    details,
		})
	}

	w.Header().Set("Content-Type", "application/json")
	if err := json.NewEncoder(w).Encode(response); err != nil {
		h.log.Errorf("Failed to encode response: %v", err)
	}
}

// PSModel represents a running model in the ps response
type PSModel struct {
	Name      string    `json:"name"`
	Model     string    `json:"model"`
	Size      int64     `json:"size"`
	Digest    string    `json:"digest"`
	ExpiresAt time.Time `json:"expires_at,omitempty"`
	SizeVram  int64     `json:"size_vram,omitempty"`
}

// handlePS handles GET /api/ps (list running models)
func (h *Handler) handlePS(w http.ResponseWriter, r *http.Request) {
	ctx := r.Context()

	// Get running backends from scheduler
	runningBackends := h.scheduler.GetRunningBackendsInfo(ctx)

	// Convert to Ollama format
	models := make([]PSModel, 0, len(runningBackends))
	for _, backend := range runningBackends {
		// Get model details to populate additional fields
		model, err := h.modelManager.GetModel(backend.ModelName)
		if err != nil {
			h.log.Warnf("Failed to get model details for %s: %v", backend.ModelName, err)
			// Still add the model with basic info
			models = append(models, PSModel{
				Name:   backend.ModelName,
				Model:  backend.ModelName,
				Digest: backend.ModelName,
			})
			continue
		}

		// Get the first tag as the name
		name := backend.ModelName
		tags := model.Tags()
		if len(tags) > 0 {
			name = tags[0]
		}

		modelID, _ := model.ID()
		psModel := PSModel{
			Name:   name,
			Model:  name,
			Digest: modelID,
		}

		// Add expiration time if not in use
		if !backend.InUse && !backend.LastUsed.IsZero() {
			// Models typically expire 5 minutes after last use
			psModel.ExpiresAt = backend.LastUsed.Add(5 * time.Minute)
		}

		models = append(models, psModel)
	}

	response := map[string]interface{}{
		"models": models,
	}

	w.Header().Set("Content-Type", "application/json")
	if err := json.NewEncoder(w).Encode(response); err != nil {
		h.log.Errorf("Failed to encode response: %v", err)
	}
}

// handleShowModel handles POST /api/show
func (h *Handler) handleShowModel(w http.ResponseWriter, r *http.Request) {
	var req ShowRequest
	if err := json.NewDecoder(r.Body).Decode(&req); err != nil {
		http.Error(w, fmt.Sprintf("Invalid request: %v", err), http.StatusBadRequest)
		return
	}

	// Use 'name' field if present, otherwise fall back to 'model'
	modelName := req.Name
	if modelName == "" {
		modelName = req.Model
	}

	// Normalize model name
	modelName = models.NormalizeModelName(modelName)

	// Get model details
	model, err := h.modelManager.GetModel(modelName)
	if err != nil {
		h.log.Errorf("Failed to get model: %v", err)
		http.Error(w, fmt.Sprintf("Model not found: %v", err), http.StatusNotFound)
		return
	}

	// Get config
	config, err := model.Config()
	if err != nil {
		h.log.Errorf("Failed to get model config: %v", err)
		http.Error(w, fmt.Sprintf("Failed to get model config: %v", err), http.StatusInternalServerError)
		return
	}

	// Build response
	response := ShowResponse{
		Details: ModelDetails{
			Format:            "gguf",
			Family:            config.Architecture,
			Families:          []string{config.Architecture},
			ParameterSize:     config.Parameters,
			QuantizationLevel: config.Quantization,
		},
	}

	w.Header().Set("Content-Type", "application/json")
	if err := json.NewEncoder(w).Encode(response); err != nil {
		h.log.Errorf("Failed to encode response: %v", err)
	}
}

// handleChat handles POST /api/chat
func (h *Handler) handleChat(w http.ResponseWriter, r *http.Request) {
	ctx := r.Context()

	var req ChatRequest
	if err := json.NewDecoder(r.Body).Decode(&req); err != nil {
		http.Error(w, fmt.Sprintf("Invalid request: %v", err), http.StatusBadRequest)
		return
	}

	// Use 'name' field if present, otherwise fall back to 'model'
	modelName := req.Name
	if modelName == "" {
		modelName = req.Model
	}

	// Normalize model name
	modelName = models.NormalizeModelName(modelName)

	// Check if keep_alive is 0 (unload model)
	sanitizedModelName := utils.SanitizeForLog(modelName, -1)
	sanitizedKeepAlive := utils.SanitizeForLog(req.KeepAlive, -1)
	h.log.Infof("handleChat: model=%s, keep_alive=%v", sanitizedModelName, sanitizedKeepAlive)
	if req.KeepAlive == "0" || req.KeepAlive == "0s" || req.KeepAlive == "0m" {
		h.log.Infof("handleChat: unloading model %s due to keep_alive=%s", sanitizedModelName, sanitizedKeepAlive)
		h.unloadModel(ctx, w, modelName)
		return
	}

	// Handle num_ctx option for context size configuration
	if req.Options != nil {
		if numCtxRaw, ok := req.Options["num_ctx"]; ok {
			if numCtx := convertToInt64(numCtxRaw); numCtx > 0 {
				sanitizedNumCtx := utils.SanitizeForLog(fmt.Sprintf("%d", numCtx), -1)
				h.log.Infof("handleChat: configuring context size %s for model %s", sanitizedNumCtx, sanitizedModelName)
				if err := h.configureContextSize(ctx, modelName, numCtx); err != nil {
					// Log the error but continue with the request
					h.log.Warnf("handleChat: failed to configure context size for model %s: %v", sanitizedModelName, err)
				}
			}
		}
	}

	// Convert to OpenAI format chat completion request
	openAIReq := map[string]interface{}{
		"model":    modelName,
		"messages": convertMessages(req.Messages),
<<<<<<< HEAD
		"stream":   req.Stream == nil || *req.Stream,
=======
		"stream":   req.Stream != nil && *req.Stream,
>>>>>>> b459b86b
	}

	// Add options if present
	if req.Options != nil {
		if temp, ok := req.Options["temperature"]; ok {
			openAIReq["temperature"] = temp
		}
		if maxTokens, ok := req.Options["num_predict"]; ok {
			openAIReq["max_tokens"] = maxTokens
		}
	}

	// Make request to scheduler
	h.proxyToChatCompletions(ctx, w, r, openAIReq, modelName, req.Stream == nil || *req.Stream)
}

// handleGenerate handles POST /api/generate
func (h *Handler) handleGenerate(w http.ResponseWriter, r *http.Request) {
	ctx := r.Context()

	var req GenerateRequest
	if err := json.NewDecoder(r.Body).Decode(&req); err != nil {
		h.log.Errorf("handleGenerate: failed to decode request: %v", err)
		http.Error(w, fmt.Sprintf("Invalid request: %v", err), http.StatusBadRequest)
		return
	}

	// Use 'name' field if present, otherwise fall back to 'model'
	modelName := req.Name
	if modelName == "" {
		modelName = req.Model
	}

	// Normalize model name
	modelName = models.NormalizeModelName(modelName)

	// Check if keep_alive is 0 (unload model)
	// Sanitize user input before logging to prevent log injection
	sanitizedModelName := utils.SanitizeForLog(modelName, -1)
	sanitizedKeepAlive := utils.SanitizeForLog(req.KeepAlive, -1)
	h.log.Infof("handleGenerate: model=%s, keep_alive=%v", sanitizedModelName, sanitizedKeepAlive)
	if req.KeepAlive == "0" || req.KeepAlive == "0s" || req.KeepAlive == "0m" {
		h.log.Infof("handleGenerate: unloading model %s due to keep_alive=%s", sanitizedModelName, sanitizedKeepAlive)
		h.unloadModel(ctx, w, modelName)
		return
	}

	// Handle num_ctx option for context size configuration
	if req.Options != nil {
		if numCtxRaw, ok := req.Options["num_ctx"]; ok {
			if numCtx := convertToInt64(numCtxRaw); numCtx > 0 {
				sanitizedNumCtx := utils.SanitizeForLog(fmt.Sprintf("%d", numCtx), -1)
				h.log.Infof("handleGenerate: configuring context size %s for model %s", sanitizedNumCtx, sanitizedModelName)
				if err := h.configureContextSize(ctx, modelName, numCtx); err != nil {
					// Log the error but continue with the request
					h.log.Warnf("handleGenerate: failed to configure context size for model %s: %v", sanitizedModelName, err)
				}
			}
		}
	}

	// Convert to OpenAI format completion request
	openAIReq := map[string]interface{}{
		"model": modelName,
		"messages": convertMessages([]Message{
			{Role: "user", Content: req.Prompt},
		}),
		"stream": req.Stream == nil || *req.Stream,
	}

	// Add options if present
	if req.Options != nil {
		if temp, ok := req.Options["temperature"]; ok {
			openAIReq["temperature"] = temp
		}
		if maxTokens, ok := req.Options["num_predict"]; ok {
			openAIReq["max_tokens"] = maxTokens
		}
	}

	// Make request to scheduler
	h.proxyToCompletions(ctx, w, r, openAIReq, modelName)
}

// configureContextSize configures the context size for a model by calling the scheduler's configure endpoint
func (h *Handler) configureContextSize(ctx context.Context, modelName string, contextSize int64) error {
	// Sanitize user input before logging to prevent log injection
	sanitizedModelName := utils.SanitizeForLog(modelName, -1)
	sanitizedContextSize := utils.SanitizeForLog(fmt.Sprintf("%d", contextSize), -1)
	h.log.Infof("configureContextSize: configuring model %s with context size %s", sanitizedModelName, sanitizedContextSize)

	// Create a configure request for the scheduler
	configureReq := map[string]interface{}{
		"model":        modelName,
		"context-size": contextSize,
	}

	// Marshal the configure request
	reqBody, err := json.Marshal(configureReq)
	if err != nil {
		return fmt.Errorf("failed to marshal configure request: %w", err)
	}

	// Create a new request to the scheduler
	newReq, err := http.NewRequestWithContext(ctx, "POST", "/engines/_configure", strings.NewReader(string(reqBody)))
	if err != nil {
		return fmt.Errorf("failed to create configure request: %w", err)
	}
	newReq.Header.Set("Content-Type", "application/json")

	// Use a custom response writer to capture the response
	respRecorder := &responseRecorder{
		statusCode: http.StatusOK,
		headers:    make(http.Header),
		body:       &strings.Builder{},
	}

	// Forward to scheduler
	h.scheduler.ServeHTTP(respRecorder, newReq)

	if respRecorder.statusCode != http.StatusOK {
		return fmt.Errorf("configure request failed with status %d: %s", respRecorder.statusCode, respRecorder.body.String())
	}

	h.log.Infof("configureContextSize: successfully configured context size for model %s", sanitizedModelName)
	return nil
}

// unloadModel unloads a model from memory
func (h *Handler) unloadModel(ctx context.Context, w http.ResponseWriter, modelName string) {
	// Sanitize user input before logging to prevent log injection
	sanitizedModelName := utils.SanitizeForLog(modelName, -1)
	h.log.Infof("unloadModel: unloading model %s", sanitizedModelName)

	// Create an unload request for the scheduler
	unloadReq := map[string]interface{}{
		"models": []string{modelName},
	}

	// Marshal the unload request
	reqBody, err := json.Marshal(unloadReq)
	if err != nil {
		h.log.Errorf("unloadModel: failed to marshal request: %v", err)
		http.Error(w, fmt.Sprintf("Failed to marshal request: %v", err), http.StatusInternalServerError)
		return
	}

	// Sanitize the user-provided request body before logging to avoid log injection
	safeReqBody := utils.SanitizeForLog(string(reqBody), -1)
	h.log.Infof("unloadModel: sending POST /engines/unload with body: %s", safeReqBody)

	// Create a new request to the scheduler
	newReq, err := http.NewRequestWithContext(ctx, "POST", "/engines/unload", strings.NewReader(string(reqBody)))
	if err != nil {
		h.log.Errorf("unloadModel: failed to create request: %v", err)
		http.Error(w, fmt.Sprintf("Failed to create request: %v", err), http.StatusInternalServerError)
		return
	}
	newReq.Header.Set("Content-Type", "application/json")

	// Use a custom response writer to capture the response
	respRecorder := &responseRecorder{
		statusCode: http.StatusOK,
		headers:    make(http.Header),
		body:       &strings.Builder{},
	}

	// Forward to scheduler
	h.scheduler.ServeHTTP(respRecorder, newReq)

	h.log.Infof("unloadModel: scheduler response status=%d, body=%s", respRecorder.statusCode, respRecorder.body.String())

	// Return the response status
	w.WriteHeader(respRecorder.statusCode)
	if respRecorder.statusCode == http.StatusOK {
		// Return empty JSON object for success
		w.Header().Set("Content-Type", "application/json")
		w.Write([]byte("{}"))
	} else {
		w.Write([]byte(respRecorder.body.String()))
	}
}

// handleDelete handles DELETE /api/delete
func (h *Handler) handleDelete(w http.ResponseWriter, r *http.Request) {
	ctx := r.Context()

	var req DeleteRequest
	if err := json.NewDecoder(r.Body).Decode(&req); err != nil {
		http.Error(w, fmt.Sprintf("Invalid request: %v", err), http.StatusBadRequest)
		return
	}

	// Use 'name' field if present, otherwise fall back to 'model'
	modelName := req.Name
	if modelName == "" {
		modelName = req.Model
	}

	// Normalize model name
	modelName = models.NormalizeModelName(modelName)

	// Unload the model
	h.unloadModel(ctx, w, modelName)
}

// handlePull handles POST /api/pull
func (h *Handler) handlePull(w http.ResponseWriter, r *http.Request) {
	var req PullRequest
	if err := json.NewDecoder(r.Body).Decode(&req); err != nil {
		http.Error(w, fmt.Sprintf("Invalid request: %v", err), http.StatusBadRequest)
		return
	}

	// Use 'name' field if present, otherwise fall back to 'model'
	modelName := req.Name
	if modelName == "" {
		modelName = req.Model
	}

	// Normalize model name
	modelName = models.NormalizeModelName(modelName)

	// Set Accept header for JSON response (Ollama expects JSON streaming)
	r.Header.Set("Accept", "application/json")

	// Wrap the response writer with ollama progress adapter
	ollamaWriter := &ollamaProgressWriter{
		writer:      w,
		log:         h.log,
		headersSent: false,
	}

	// Call the model manager's PullModel method with the wrapped writer
	if err := h.modelManager.PullModel(modelName, "", r, ollamaWriter); err != nil {
		h.log.Errorf("Failed to pull model: %v", err)

		// Send error in Ollama JSON format
		errorResponse := ollamaPullStatus{
			Error: fmt.Sprintf("Failed to pull model: %v", err),
		}

		if !ollamaWriter.headersSent {
			// Headers not sent yet - we can still use http.Error
			w.Header().Set("Content-Type", "application/json")
			w.WriteHeader(http.StatusInternalServerError)
			json.NewEncoder(w).Encode(errorResponse)
		} else {
			// Headers already sent - write error as JSON line
			if data, marshalErr := json.Marshal(errorResponse); marshalErr == nil {
				w.Write(data)
				w.Write([]byte("\n"))
			}
		}
	}
}

// convertMessages converts Ollama messages to OpenAI format
func convertMessages(messages []Message) []map[string]interface{} {
	result := make([]map[string]interface{}, len(messages))
	for i, msg := range messages {
		result[i] = map[string]interface{}{
			"role":    msg.Role,
			"content": msg.Content,
		}
	}
	return result
}

// convertToInt64 converts various numeric types to int64
func convertToInt64(v interface{}) int64 {
	switch val := v.(type) {
	case int:
		return int64(val)
	case int64:
		return val
	case float64:
		return int64(val)
	case float32:
		return int64(val)
	case string:
		// Sanitize string to remove newline/carriage return before parsing
		safeVal := utils.SanitizeForLog(val, -1)
		if num, err := fmt.Sscanf(safeVal, "%d", new(int64)); err == nil && num == 1 {
			var result int64
			fmt.Sscanf(safeVal, "%d", &result)
			return result
		}
	}
	return 0
}

// proxyToChatCompletions proxies the request to the OpenAI chat completions endpoint
func (h *Handler) proxyToChatCompletions(ctx context.Context, w http.ResponseWriter, r *http.Request, openAIReq map[string]interface{}, modelName string, stream bool) {
	// Marshal the OpenAI request
	reqBody, err := json.Marshal(openAIReq)
	if err != nil {
		http.Error(w, fmt.Sprintf("Failed to marshal request: %v", err), http.StatusInternalServerError)
		return
	}

	// Create a new request to the scheduler
	newReq, err := http.NewRequestWithContext(ctx, "POST", "/engines/v1/chat/completions", strings.NewReader(string(reqBody)))
	if err != nil {
		http.Error(w, fmt.Sprintf("Failed to create request: %v", err), http.StatusInternalServerError)
		return
	}
	newReq.Header.Set("Content-Type", "application/json")

	if stream {
		// Use streaming response writer that processes SSE on the fly
		streamWriter := &streamingChatResponseWriter{
			w:         w,
			modelName: modelName,
			log:       h.log,
		}
		// Forward to scheduler with streaming writer
		h.scheduler.ServeHTTP(streamWriter, newReq)
		return
	}

	// For non-streaming, use a response recorder to capture the response
	respRecorder := &responseRecorder{
		statusCode: http.StatusOK,
		headers:    make(http.Header),
		body:       &strings.Builder{},
	}

	// Forward to scheduler
	h.scheduler.ServeHTTP(respRecorder, newReq)

	// Convert non-streaming response
	h.convertChatResponse(w, respRecorder, modelName)
}

// proxyToCompletions proxies the request to the OpenAI completions endpoint
func (h *Handler) proxyToCompletions(ctx context.Context, w http.ResponseWriter, r *http.Request, openAIReq map[string]interface{}, modelName string) {
	// Marshal the OpenAI request
	reqBody, err := json.Marshal(openAIReq)
	if err != nil {
		http.Error(w, fmt.Sprintf("Failed to marshal request: %v", err), http.StatusInternalServerError)
		return
	}

	// Create a new request to the scheduler
	newReq, err := http.NewRequestWithContext(ctx, "POST", "/engines/v1/chat/completions", strings.NewReader(string(reqBody)))
	if err != nil {
		http.Error(w, fmt.Sprintf("Failed to create request: %v", err), http.StatusInternalServerError)
		return
	}
	newReq.Header.Set("Content-Type", "application/json")

	if stream, ok := openAIReq["stream"].(bool); ok && stream {
		// Use streaming response writer that processes SSE on the fly
		streamWriter := &streamingGenerateResponseWriter{
			w:         w,
			modelName: modelName,
			log:       h.log,
		}
		// Forward to scheduler with streaming writer
		h.scheduler.ServeHTTP(streamWriter, newReq)
		return
	}

	// For non-streaming, use a response recorder to capture the response
	respRecorder := &responseRecorder{
		statusCode: http.StatusOK,
		headers:    make(http.Header),
		body:       &strings.Builder{},
	}

	// Forward to scheduler
	h.scheduler.ServeHTTP(respRecorder, newReq)

	// Convert non-streaming response
	h.convertGenerateResponse(w, respRecorder, modelName)
}

// responseRecorder is a custom ResponseWriter that records the response
type responseRecorder struct {
	statusCode int
	headers    http.Header
	body       *strings.Builder
}

func (rr *responseRecorder) Header() http.Header {
	return rr.headers
}

func (rr *responseRecorder) Write(data []byte) (int, error) {
	return rr.body.Write(data)
}

func (rr *responseRecorder) WriteHeader(statusCode int) {
	rr.statusCode = statusCode
}

// streamingChatResponseWriter is a custom ResponseWriter that converts OpenAI chat SSE to Ollama format on the fly
type streamingChatResponseWriter struct {
	w           http.ResponseWriter
	modelName   string
	log         logging.Logger
	buffer      strings.Builder
	headersSent bool
}

func (s *streamingChatResponseWriter) Header() http.Header {
	return s.w.Header()
}

func (s *streamingChatResponseWriter) WriteHeader(statusCode int) {
	s.headersSent = true
	if statusCode != http.StatusOK {
		// Pass through non-success status codes
		s.w.WriteHeader(statusCode)
		return
	}
	// Set headers for Ollama streaming
	s.w.Header().Set("Content-Type", "application/json")
	s.w.Header().Set("Transfer-Encoding", "chunked")
	s.w.WriteHeader(statusCode)
}

func (s *streamingChatResponseWriter) Write(data []byte) (int, error) {
	if !s.headersSent {
		s.WriteHeader(http.StatusOK)
	}

	// Add data to buffer
	s.buffer.Write(data)

	// Process complete lines from buffer
	bufferStr := s.buffer.String()
	lines := strings.Split(bufferStr, "\n")

	// Keep the last incomplete line in the buffer
	if len(lines) > 0 && !strings.HasSuffix(bufferStr, "\n") {
		s.buffer.Reset()
		s.buffer.WriteString(lines[len(lines)-1])
		lines = lines[:len(lines)-1]
	} else {
		s.buffer.Reset()
	}

	// Process complete lines
	for _, line := range lines {
		line = strings.TrimSpace(line)
		if !strings.HasPrefix(line, "data: ") {
			continue
		}

		dataStr := strings.TrimPrefix(line, "data: ")
		if dataStr == "[DONE]" {
			// Send final done message
			finalResp := ChatResponse{
				Model:     s.modelName,
				CreatedAt: time.Now(),
				Done:      true,
			}
			if jsonData, err := json.Marshal(finalResp); err == nil {
				s.w.Write(jsonData)
				s.w.Write([]byte("\n"))
			}
			continue
		}

		// Parse OpenAI chunk using proper struct
		var chunk openAIChatStreamChunk
		if err := json.Unmarshal([]byte(dataStr), &chunk); err != nil {
			s.log.Warnf("Failed to parse OpenAI chat stream chunk: %v", err)
			continue
		}

		// Extract content from structured response
		var content string
		if len(chunk.Choices) > 0 {
			content = chunk.Choices[0].Delta.Content
		}

		// Build Ollama chunk
		ollamaChunk := ChatResponse{
			Model:     s.modelName,
			CreatedAt: time.Now(),
			Message: Message{
				Role:    "assistant",
				Content: content,
			},
			Done: false,
		}

		if jsonData, err := json.Marshal(ollamaChunk); err == nil {
			s.w.Write(jsonData)
			s.w.Write([]byte("\n"))
		}
	}

	// Flush if possible
	if flusher, ok := s.w.(http.Flusher); ok {
		flusher.Flush()
	}

	return len(data), nil
}

// streamingGenerateResponseWriter is a custom ResponseWriter that converts OpenAI completion SSE to Ollama format on the fly
type streamingGenerateResponseWriter struct {
	w           http.ResponseWriter
	modelName   string
	log         logging.Logger
	buffer      strings.Builder
	headersSent bool
}

func (s *streamingGenerateResponseWriter) Header() http.Header {
	return s.w.Header()
}

func (s *streamingGenerateResponseWriter) WriteHeader(statusCode int) {
	s.headersSent = true
	if statusCode != http.StatusOK {
		// Pass through non-success status codes
		s.w.WriteHeader(statusCode)
		return
	}
	// Set headers for Ollama streaming
	s.w.Header().Set("Content-Type", "application/json")
	s.w.Header().Set("Transfer-Encoding", "chunked")
	s.w.WriteHeader(statusCode)
}

func (s *streamingGenerateResponseWriter) Write(data []byte) (int, error) {
	if !s.headersSent {
		s.WriteHeader(http.StatusOK)
	}

	// Add data to buffer
	s.buffer.Write(data)

	// Process complete lines from buffer
	bufferStr := s.buffer.String()
	lines := strings.Split(bufferStr, "\n")

	// Keep the last incomplete line in the buffer
	if len(lines) > 0 && !strings.HasSuffix(bufferStr, "\n") {
		s.buffer.Reset()
		s.buffer.WriteString(lines[len(lines)-1])
		lines = lines[:len(lines)-1]
	} else {
		s.buffer.Reset()
	}

	// Process complete lines
	for _, line := range lines {
		line = strings.TrimSpace(line)
		if !strings.HasPrefix(line, "data: ") {
			continue
		}

		dataStr := strings.TrimPrefix(line, "data: ")
		if dataStr == "[DONE]" {
			// Send final done message
			finalResp := GenerateResponse{
				Model:     s.modelName,
				CreatedAt: time.Now(),
				Done:      true,
			}
			if jsonData, err := json.Marshal(finalResp); err == nil {
				s.w.Write(jsonData)
				s.w.Write([]byte("\n"))
			}
			continue
		}

		// Parse OpenAI chunk using proper struct
		var chunk openAIChatStreamChunk
		if err := json.Unmarshal([]byte(dataStr), &chunk); err != nil {
			s.log.Warnf("Failed to parse OpenAI chat stream chunk: %v", err)
			continue
		}

		// Extract content from structured response
		var content string
		if len(chunk.Choices) > 0 {
			content = chunk.Choices[0].Delta.Content
		}

		// Build Ollama generate chunk
		ollamaChunk := GenerateResponse{
			Model:     s.modelName,
			CreatedAt: time.Now(),
			Response:  content,
			Done:      false,
		}

		if jsonData, err := json.Marshal(ollamaChunk); err == nil {
			s.w.Write(jsonData)
			s.w.Write([]byte("\n"))
		}
	}

	// Flush if possible
	if flusher, ok := s.w.(http.Flusher); ok {
		flusher.Flush()
	}

	return len(data), nil
}

// convertChatResponse converts OpenAI chat completion response to Ollama format
func (h *Handler) convertChatResponse(w http.ResponseWriter, respRecorder *responseRecorder, modelName string) {
	// Handle error responses by converting OpenAI format to Ollama format
	if respRecorder.statusCode != http.StatusOK {
		w.WriteHeader(respRecorder.statusCode)

		// Try to parse OpenAI error format
		var openAIErr openAIErrorResponse
		if err := json.Unmarshal([]byte(respRecorder.body.String()), &openAIErr); err == nil && openAIErr.Error.Message != "" {
			// Convert to Ollama error format (simple string)
			w.Header().Set("Content-Type", "application/json")
			json.NewEncoder(w).Encode(map[string]string{"error": openAIErr.Error.Message})
		} else {
			// Fallback: return raw error body
			w.Write([]byte(respRecorder.body.String()))
		}
		return
	}

	// Parse OpenAI response using proper struct
	var openAIResp openAIChatResponse
	if err := json.Unmarshal([]byte(respRecorder.body.String()), &openAIResp); err != nil {
		h.log.Errorf("Failed to parse OpenAI response: %v", err)
		http.Error(w, "Failed to parse response", http.StatusInternalServerError)
		return
	}

	// Extract the message content from structured response
	var content string
	if len(openAIResp.Choices) > 0 {
		content = openAIResp.Choices[0].Message.Content
	}

	// Build Ollama response
	response := ChatResponse{
		Model:     modelName,
		CreatedAt: time.Now(),
		Message: Message{
			Role:    "assistant",
			Content: content,
		},
		Done: true,
	}

	w.Header().Set("Content-Type", "application/json")
	if err := json.NewEncoder(w).Encode(response); err != nil {
		h.log.Errorf("Failed to encode response: %v", err)
	}
}

// convertGenerateResponse converts OpenAI chat completion response to Ollama generate format
func (h *Handler) convertGenerateResponse(w http.ResponseWriter, respRecorder *responseRecorder, modelName string) {
	// Handle error responses by converting OpenAI format to Ollama format
	if respRecorder.statusCode != http.StatusOK {
		w.WriteHeader(respRecorder.statusCode)

		// Try to parse OpenAI error format
		var openAIErr openAIErrorResponse
		if err := json.Unmarshal([]byte(respRecorder.body.String()), &openAIErr); err == nil && openAIErr.Error.Message != "" {
			// Convert to Ollama error format (simple string)
			w.Header().Set("Content-Type", "application/json")
			json.NewEncoder(w).Encode(map[string]string{"error": openAIErr.Error.Message})
		} else {
			// Fallback: return raw error body
			w.Write([]byte(respRecorder.body.String()))
		}
		return
	}

	// Parse OpenAI chat response (since we're now using chat completions endpoint)
	var openAIResp openAIChatResponse
	if err := json.Unmarshal([]byte(respRecorder.body.String()), &openAIResp); err != nil {
		h.log.Errorf("Failed to parse OpenAI chat response: %v", err)
		http.Error(w, "Failed to parse response", http.StatusInternalServerError)
		return
	}

	// Extract the message content from structured response
	var content string
	if len(openAIResp.Choices) > 0 {
		content = openAIResp.Choices[0].Message.Content
	}

	// Build Ollama generate response
	response := GenerateResponse{
		Model:     modelName,
		CreatedAt: time.Now(),
		Response:  content,
		Done:      true,
	}

	w.Header().Set("Content-Type", "application/json")
	if err := json.NewEncoder(w).Encode(response); err != nil {
		h.log.Errorf("Failed to encode response: %v", err)
	}
}<|MERGE_RESOLUTION|>--- conflicted
+++ resolved
@@ -558,11 +558,7 @@
 	openAIReq := map[string]interface{}{
 		"model":    modelName,
 		"messages": convertMessages(req.Messages),
-<<<<<<< HEAD
 		"stream":   req.Stream == nil || *req.Stream,
-=======
-		"stream":   req.Stream != nil && *req.Stream,
->>>>>>> b459b86b
 	}
 
 	// Add options if present
