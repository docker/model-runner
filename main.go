package main

import (
	"context"
	"net"
	"net/http"
	"os"
	"os/signal"
	"path/filepath"
	"strings"
	"syscall"

	"github.com/docker/model-runner/pkg/inference"
	"github.com/docker/model-runner/pkg/inference/backends/llamacpp"
	"github.com/docker/model-runner/pkg/inference/config"
	"github.com/docker/model-runner/pkg/inference/models"
	"github.com/docker/model-runner/pkg/inference/scheduling"
	"github.com/docker/model-runner/pkg/routing"
	"github.com/sirupsen/logrus"
)

var log = logrus.New()

func main() {
	ctx, cancel := signal.NotifyContext(context.Background(), syscall.SIGINT, syscall.SIGTERM)
	defer cancel()

	sockName := os.Getenv("MODEL_RUNNER_SOCK")
	if sockName == "" {
		sockName = "model-runner.sock"
	}

	userHomeDir, err := os.UserHomeDir()
	if err != nil {
		log.Fatalf("Failed to get user home directory: %v", err)
	}

	modelPath := os.Getenv("MODELS_PATH")
	if modelPath == "" {
		modelPath = filepath.Join(userHomeDir, ".docker", "models")
	}

	modelManager := models.NewManager(log, models.ClientConfig{
		StoreRootPath: modelPath,
		Logger:        log.WithFields(logrus.Fields{"component": "model-manager"}),
	})

	llamaServerPath := os.Getenv("LLAMA_SERVER_PATH")
	if llamaServerPath == "" {
		llamaServerPath = "/Applications/Docker.app/Contents/Resources/bin"
	}

	log.Infof("LLAMA_SERVER_PATH: %s", llamaServerPath)

	// Create llama.cpp configuration from environment variables
	llamaCppConfig := createLlamaCppConfigFromEnv()

	llamaCppBackend, err := llamacpp.New(
		log,
		modelManager,
		log.WithFields(logrus.Fields{"component": "llama.cpp"}),
		llamaServerPath,
<<<<<<< HEAD
		func() string { wd, _ := os.Getwd(); return wd }(),
		llamaCppConfig,
=======
		func() string {
			wd, _ := os.Getwd()
			d := filepath.Join(wd, "updated-inference")
			_ = os.MkdirAll(d, 0o755)
			return d
		}(),
>>>>>>> c6e45727
	)
	if err != nil {
		log.Fatalf("unable to initialize %s backend: %v", llamacpp.Name, err)
	}

	scheduler := scheduling.NewScheduler(
		log,
		map[string]inference.Backend{llamacpp.Name: llamaCppBackend},
		llamaCppBackend,
		modelManager,
		http.DefaultClient,
	)

	router := routing.NewNormalizedServeMux()
	for _, route := range modelManager.GetRoutes() {
		router.Handle(route, modelManager)
	}
	for _, route := range scheduler.GetRoutes() {
		router.Handle(route, scheduler)
	}

	server := &http.Server{Handler: router}
	serverErrors := make(chan error, 1)

	// Check if we should use TCP port instead of Unix socket
	tcpPort := os.Getenv("MODEL_RUNNER_PORT")
	if tcpPort != "" {
		// Use TCP port
		addr := ":" + tcpPort
		log.Infof("Listening on TCP port %s", tcpPort)
		server.Addr = addr
		go func() {
			serverErrors <- server.ListenAndServe()
		}()
	} else {
		// Use Unix socket
		if err := os.Remove(sockName); err != nil {
			if !os.IsNotExist(err) {
				log.Fatalf("Failed to remove existing socket: %v", err)
			}
		}
		ln, err := net.ListenUnix("unix", &net.UnixAddr{Name: sockName, Net: "unix"})
		if err != nil {
			log.Fatalf("Failed to listen on socket: %v", err)
		}
		go func() {
			serverErrors <- server.Serve(ln)
		}()
	}

	schedulerErrors := make(chan error, 1)
	go func() {
		schedulerErrors <- scheduler.Run(ctx)
	}()

	select {
	case err := <-serverErrors:
		if err != nil {
			log.Errorf("Server error: %v", err)
		}
	case <-ctx.Done():
		log.Infoln("Shutdown signal received")
		log.Infoln("Waiting for the scheduler to stop")
		if err := <-schedulerErrors; err != nil {
			log.Errorf("Scheduler error: %v", err)
		}
		log.Infoln("Shutting down the server")
		if err := server.Shutdown(ctx); err != nil {
			log.Errorf("Server shutdown error: %v", err)
		}
	}
	log.Infoln("Docker Model Runner stopped")
}

// createLlamaCppConfigFromEnv creates a LlamaCppConfig from environment variables
func createLlamaCppConfigFromEnv() config.BackendConfig {
	// Check if any configuration environment variables are set
	argsStr := os.Getenv("LLAMA_ARGS")

	// If no environment variables are set, use default configuration
	if argsStr == "" {
		return nil // nil will cause the backend to use its default configuration
	}

	// Split the string by spaces, respecting quoted arguments
	args := splitArgs(argsStr)

	// Check for disallowed arguments
	disallowedArgs := []string{"--model", "--host", "--embeddings", "--mmproj"}
	for _, arg := range args {
		for _, disallowed := range disallowedArgs {
			if arg == disallowed {
				log.Fatalf("LLAMA_ARGS cannot override the %s argument as it is controlled by the model runner", disallowed)
			}
		}
	}

	log.Infof("Using custom arguments: %v", args)
	return &llamacpp.Config{
		Args: args,
	}
}

// splitArgs splits a string into arguments, respecting quoted arguments
func splitArgs(s string) []string {
	var args []string
	var currentArg strings.Builder
	inQuotes := false

	for _, r := range s {
		switch {
		case r == '"' || r == '\'':
			inQuotes = !inQuotes
		case r == ' ' && !inQuotes:
			if currentArg.Len() > 0 {
				args = append(args, currentArg.String())
				currentArg.Reset()
			}
		default:
			currentArg.WriteRune(r)
		}
	}

	if currentArg.Len() > 0 {
		args = append(args, currentArg.String())
	}

	return args
}<|MERGE_RESOLUTION|>--- conflicted
+++ resolved
@@ -60,17 +60,13 @@
 		modelManager,
 		log.WithFields(logrus.Fields{"component": "llama.cpp"}),
 		llamaServerPath,
-<<<<<<< HEAD
-		func() string { wd, _ := os.Getwd(); return wd }(),
-		llamaCppConfig,
-=======
 		func() string {
 			wd, _ := os.Getwd()
 			d := filepath.Join(wd, "updated-inference")
 			_ = os.MkdirAll(d, 0o755)
 			return d
 		}(),
->>>>>>> c6e45727
+		llamaCppConfig,
 	)
 	if err != nil {
 		log.Fatalf("unable to initialize %s backend: %v", llamacpp.Name, err)
